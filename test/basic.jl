--- conflicted
+++ resolved
@@ -119,18 +119,12 @@
         nf = neighbor_finder(nb_matrix=trues(3, 3), n_steps=10, dist_cutoff=2.0u"nm")
         s = System(
             atoms=[Atom(), Atom(), Atom()],
-<<<<<<< HEAD
-            coords=[SVector(1.0, 1.0, 1.0)u"nm", SVector(2.0, 2.0, 2.0)u"nm",
-                    SVector(5.0, 5.0, 5.0)u"nm"],
-            boundary=CubicBoundary(10.0u"nm"),
-=======
             coords=[
                 SVector(1.0, 1.0, 1.0)u"nm",
                 SVector(2.0, 2.0, 2.0)u"nm",
                 SVector(5.0, 5.0, 5.0)u"nm",
             ],
-            boundary=CubicBoundary(10.0u"nm", 10.0u"nm", 10.0u"nm"),
->>>>>>> e369498f
+            boundary=CubicBoundary(10.0u"nm"),
             neighbor_finder=nf,
         )
         neighbors = find_neighbors(s, s.neighbor_finder; n_threads=1)
@@ -143,17 +137,12 @@
     end
 
     # Test passing the boundary and coordinates as keyword arguments to CellListMapNeighborFinder
-<<<<<<< HEAD
-    coords = [SVector(1.0, 1.0, 1.0)u"nm", SVector(2.0, 2.0, 2.0)u"nm", SVector(5.0, 5.0, 5.0)u"nm"]
-    boundary = CubicBoundary(10.0u"nm")
-=======
     coords = [
         SVector(1.0, 1.0, 1.0)u"nm",
         SVector(2.0, 2.0, 2.0)u"nm",
         SVector(5.0, 5.0, 5.0)u"nm",
     ]
-    boundary = CubicBoundary(10.0u"nm", 10.0u"nm", 10.0u"nm")
->>>>>>> e369498f
+    boundary = CubicBoundary(10.0u"nm")
     neighbor_finder=CellListMapNeighborFinder(
         nb_matrix=trues(3, 3), n_steps=10, x0=coords,
         unit_cell=boundary, dist_cutoff=2.0u"nm",
