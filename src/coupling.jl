--- conflicted
+++ resolved
@@ -439,12 +439,8 @@
         μ[2,3] += μ[3,2]
         μ[2,1] = 0; μ[3,1] = 0; μ[3,2] = 0
     end
-<<<<<<< HEAD
 
     scale_coords!(sys, SMatrix{D,D,FT}(μ))
-=======
-    scale_coords!(sys, μ_clamp)
->>>>>>> 54a7bc8b
     return true
 end
 
@@ -487,19 +483,9 @@
     n_steps::Int
 end
 
-<<<<<<< HEAD
 function CRescaleBarostat(pressure::Union{PT, AbstractArray{PT}}, coupling_const;
                            coupling_type=:isotropic, compressibility=4.6e-5u"bar^-1",
                            max_scale_frac=0.1, seed = 42, n_steps=1) where {PT}
-=======
-function MonteCarloBarostat(P, temp, boundary::AbstractBoundary{<:Any, T}; n_steps=30,
-                            n_iterations=1, scale_factor=0.01, scale_increment=1.1,
-                            max_volume_frac=0.3, trial_find_neighbors=false) where T
-    volume_scale = volume(boundary) * T(scale_factor)
-    return MonteCarloBarostat(P, temp, n_steps, n_iterations, volume_scale, T(scale_increment),
-                              T(max_volume_frac), trial_find_neighbors, 0, 0)
-end
->>>>>>> 54a7bc8b
 
     if !(coupling_type ∈ (:isotropic, :semiisotropic, :anisotropic))
         throw(ArgumentError(ArgumentError("coupling_type must be :isotropic, :semiisotropic, or :anisotropic")))
@@ -566,26 +552,10 @@
 
         FT = promote_type(typeof(p_xy), typeof(p_z))
 
-<<<<<<< HEAD
         P = SMatrix{3,3,FT}(p_xy,0,0, 0,p_xy,0, 0,0,p_z) .* P_units
         κ = SMatrix{3,3,FT}(κ_xy,0,0, 0,κ_xy,0, 0,0,κ_z) .* K_units
 
         return CRescaleBarostat(P, coupling_const, coupling_type, κ, FT(max_scale_frac), seed, n_steps)
-=======
-function MonteCarloAnisotropicBarostat(P::SVector{D},
-                                       temp,
-                                       boundary::AbstractBoundary{DB, T};
-                                       n_steps=30,
-                                       n_iterations=1,
-                                       scale_factor=0.01,
-                                       scale_increment=1.1,
-                                       max_volume_frac=0.3,
-                                       trial_find_neighbors=false) where {D, DB, T}
-    volume_scale_factor = volume(boundary) * T(scale_factor)
-    volume_scale = fill(volume_scale_factor, D)
-    if DB != D
-        throw(ArgumentError("pressure vector length ($D) must match boundary dimensionality ($DB)"))
->>>>>>> 54a7bc8b
     end
         
     if coupling_type == :anisotropic
@@ -788,33 +758,14 @@
     n_accepted::Int
 end
 
-<<<<<<< HEAD
-function MonteCarloBarostat(pressure::Union{PT, AbstractArray{PT}}, temp, boundary; coupling_type::Symbol = :isotropic,
+function MonteCarloBarostat(pressure::Union{PT, AbstractArray{PT}}, temp, boundary::AbstractBoundary{<:Any, FT}; coupling_type::Symbol = :isotropic,
                             n_steps=30, n_iterations=1, scale_factor=0.01,
-                            scale_increment=1.1, max_volume_frac=0.3, trial_find_neighbors=false) where {PT}
+                            scale_increment=1.1, max_volume_frac=0.3, trial_find_neighbors=false) where {PT, FT}
     
-    T = float_type(boundary)
-    volume_scale = volume(boundary) * T(scale_factor)
+    volume_scale = volume(boundary) * FT(scale_factor)
 
     if !(coupling_type ∈ (:isotropic, :semiisotropic, :anisotropic))
         throw(ArgumentError(ArgumentError("coupling_type must be :isotropic, :semiisotropic, or :anisotropic")))
-=======
-function MonteCarloMembraneBarostat(P,
-                                    tension,
-                                    temp,
-                                    boundary::AbstractBoundary{D, T};
-                                    n_steps=30,
-                                    n_iterations=1,
-                                    scale_factor=0.01,
-                                    scale_increment=1.1,
-                                    max_volume_frac=0.3,
-                                    trial_find_neighbors=false,
-                                    xy_isotropy=false,
-                                    z_axis_fixed=false,
-                                    constant_volume=false) where {D, T}
-    if D != 3
-        throw(ArgumentError("boundary dimensionality ($D) must be 3"))
->>>>>>> 54a7bc8b
     end
 
     if coupling_type == :isotropic
@@ -830,8 +781,6 @@
         # Use the caller’s units, but convert internal scalars consistently
         P_units = unit(pressure)
         p = ustrip(uconvert(P_units, pressure))
-
-        FT = typeof(p)
 
         P = SMatrix{3,3,FT}(p,0,0, 0,p,0, 0,0,p) .* P_units
 
@@ -843,7 +792,6 @@
 
     end
 
-<<<<<<< HEAD
     if coupling_type == :semiisotropic
 
         if !(pressure isa AbstractArray && length(pressure) == 2)
@@ -903,29 +851,6 @@
                                   trial_find_neighbors, 0, 0)
 
     end
-=======
-    volume_scale_factor = volume(boundary) * T(scale_factor)
-    volume_scale = fill(volume_scale_factor, 3)
-    pressX = P
-    pressY = P
-    pressZ = ((z_axis_fixed || constant_volume) ? nothing : P)
-
-    return MonteCarloMembraneBarostat(
-        SVector(pressX, pressY, pressZ),
-        tension,
-        temp,
-        n_steps,
-        n_iterations,
-        volume_scale,
-        T(scale_increment),
-        T(max_volume_frac),
-        trial_find_neighbors,
-        zeros(Int, 3),
-        zeros(Int, 3),
-        xy_isotropy,
-        constant_volume,
-    )
->>>>>>> 54a7bc8b
 end
 
 function apply_coupling!(sys::System{D, AT, T}, barostat::MonteCarloBarostat, sim, neighbors=nothing,
