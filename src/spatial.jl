--- conflicted
+++ resolved
@@ -177,7 +177,6 @@
                             "when constructing a TriclinicBoundary, got $(bv[3])"))
     end
     reciprocal_size = SVector{3}(inv(bv[1][1]), inv(bv[2][2]), inv(bv[3][3]))
-<<<<<<< HEAD
 
     # Angles (dimensionless, in radians)
     α = NT(ustrip(bond_angle(bv[2], bv[3])))
@@ -218,25 +217,6 @@
 end
 
 function TriclinicBoundary(bv_lengths, angles; kwargs...)
-=======
-    α = bond_angle(bv[2], bv[3])
-    β = bond_angle(bv[1], bv[3])
-    γ = bond_angle(bv[1], bv[2])
-    # Precompute angles to speed up coordinate wrapping
-    tan_bprojyz_cprojyz = tan(bond_angle(
-        SVector(zero(bv[2][1]), bv[2][2], bv[2][3]),
-        SVector(zero(bv[3][1]), bv[3][2], bv[3][3]),
-    ))
-    tan_c_cprojxy = tan(bond_angle(SVector(bv[3][1], bv[3][2], zero(bv[3][3])), bv[3]))
-    a_cprojxy = bond_angle(bv[1], SVector(bv[3][1], bv[3][2], zero(bv[3][3])))
-    tan_a_b = tan(bond_angle(bv[1], bv[2]))
-    return TriclinicBoundary{3, typeof(α), eltype(eltype(bv)), approx_images, eltype(reciprocal_size)}(
-                                bv, α, β, γ, reciprocal_size, tan_bprojyz_cprojyz, tan_c_cprojxy,
-                                cos(a_cprojxy), sin(a_cprojxy), tan_a_b)
-end
-
-function TriclinicBoundary(bv_lengths::SVector{3}, angles::SVector{3}; kwargs...)
->>>>>>> 54a7bc8b
     if any(!ispositive, bv_lengths)
         throw(ArgumentError("basis vector lengths must be positive, got $bv_lengths"))
     end
@@ -392,12 +372,7 @@
 Returns infinite volume for infinite boundaries.
 """
 volume(sys) = volume(sys.boundary)
-<<<<<<< HEAD
-#volume(b::Union{CubicBoundary, RectangularBoundary, TriclinicBoundary}) = prod(box_sides(b)) 
-volume(b::Union{CubicBoundary, RectangularBoundary, TriclinicBoundary}) = det(boxmatrix(b)) 
-=======
 volume(b::AbstractBoundary) = prod(box_sides(b))
->>>>>>> 54a7bc8b
 
 """
     density(sys)
@@ -995,14 +970,8 @@
 - `topology.molecule_atom_counts :: AbstractVector{Int}`
 - `topology.bonded_atoms :: AbstractVector{<:Tuple{Int,Int}}` or `AbstractVector{SVector{2,Int}}`
 """
-<<<<<<< HEAD
 function molecule_centers(coords::AbstractArray{SVector{D,C}}, boundary, topology) where {D,C}
     # Fallback
-=======
-function molecule_centers(coords::AbstractArray{SVector{D, C}},
-                          boundary::AbstractBoundary{<:Any, T},
-                          topology) where {D, C, T}
->>>>>>> 54a7bc8b
     if isnothing(topology)
         return coords
     end
@@ -1023,7 +992,6 @@
         to_frac = (r::SVector{3}) -> B \ r                     # fractional (dimensionless)
         to_cart = (f::SVector{3}) -> B * f
     else
-<<<<<<< HEAD
         sl = boundary.side_lengths                         # SVector{D}
         to_frac = (r::SVector{D}) -> r ./ sl
         to_cart = (f::SVector{D}) -> f .* sl
@@ -1069,13 +1037,6 @@
         if isempty(atoms)
             centers[m] = to_cart(zero(f[1]))
             continue
-=======
-        pit = T(π)
-        twopit = 2 * pit
-        n_molecules = length(topology.molecule_atom_counts)
-        unit_circle_angles = broadcast(coords, (boundary.side_lengths,)) do c, sl
-            (c ./ sl) .* twopit .- pit # Run -π to π
->>>>>>> 54a7bc8b
         end
 
         visited = falses(N)
