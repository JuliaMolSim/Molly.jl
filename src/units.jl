export ustrip_vec

# Unit types to dispatch on
@derived_dimension MolarMass Unitful.𝐌/Unitful.𝐍 true
@derived_dimension BoltzmannConstUnits Unitful.𝐌*Unitful.𝐋^2*Unitful.𝐓^-2*Unitful.𝚯^-1 true
@derived_dimension MolarBoltzmannConstUnits Unitful.𝐌*Unitful.𝐋^2*Unitful.𝐓^-2*Unitful.𝚯^-1*Unitful.𝐍^-1 true

"""
    ustrip_vec(x)
    ustrip_vec(u, x)

Broadcasted form of `ustrip` from Unitful.jl, allowing e.g. `ustrip_vec.(coords)`.
"""
ustrip_vec(x...) = ustrip.(x...)

# Parses the length, mass, velocity, energy and force units and verifies they are
#   correct and consistent with other parameters passed to the system.
function check_units(atoms, coords, velocities, energy_units, force_units,
                     p_inters, s_inters, g_inters, boundary)
    masses = mass.(atoms)
    sys_units = check_system_units(masses, coords, velocities, energy_units, force_units)

    check_interaction_units(p_inters, s_inters, g_inters, sys_units)
    check_other_units(atoms, boundary, sys_units)

    return sys_units
end

function check_system_units(masses, coords, velocities, energy_units, force_units)
    length_dim, length_units = validate_coords(coords)
    vel_dim, vel_units = validate_velocities(velocities)
    force_dim = dimension(force_units)
    energy_dim = dimension(energy_units)
    mass_dim, mass_units = validate_masses(masses)
    validate_energy_units(energy_units)

    force_is_molar = (force_dim == u"𝐋 * 𝐌 * 𝐍^-1 * 𝐓^-2")
    energy_is_molar = (energy_dim == u"𝐋^2 * 𝐌 * 𝐍^-1 * 𝐓^-2")
    mass_is_molar = (mass_dim == u"𝐌* 𝐍^-1")

    if !(energy_is_molar == mass_is_molar && energy_is_molar == force_is_molar)
        throw(ArgumentError("System was constructed with inconsistent energy, force and mass " *
            "units. All must be molar, non-molar or unitless. For example, kcal and kg is " *
            "allowed but kcal/mol and kg is not. Units were $([energy_units, mass_units, force_units])"))
    end

    no_dim_arr = [dim == NoDims for dim in [length_dim, vel_dim, energy_dim, force_dim, mass_dim]]

    # If something has NoDims, all other data must have NoDims
    if any(no_dim_arr) && !all(no_dim_arr)
        throw(ArgumentError("either coords, velocities, masses or energy_units has " *
            "NoDims/NoUnits but the others do have units. Molly does not permit mixing " *
            "data with and without units."))
    end

    # Check derived units
    if force_units != (energy_units / length_units)
        throw(ArgumentError("force_units was specified as $force_units, but that is " *
            "different from energy_units divided by the coordinate length units"))
    end

    return NamedTuple{(:length, :velocity, :mass, :energy, :force)}((length_units,
        vel_units, mass_units, energy_units, force_units))
end

function check_interaction_units(p_inters, s_inters, g_inters, sys_units::NamedTuple)
    for inter_tuple in [p_inters, s_inters, g_inters]
        for inter in inter_tuple
            if hasproperty(inter, :energy_units)
                if inter.energy_units != sys_units[:energy]
                    throw(ArgumentError("energy units passed to system do not match those passed in an interaction"))
                end
            end

            if hasproperty(inter, :force_units)
                if inter.force_units != sys_units[:force]
                    throw(ArgumentError("force units passed to system do not match those passed in an interaction"))
                end
            end
        end
    end

end

function check_other_units(atoms_dev, boundary, sys_units::NamedTuple)
    atoms = Array(atoms_dev)
    box_units = unit(length_type(boundary))

    if !all(sys_units[:length] .== box_units)
        throw(ArgumentError("simulation box constructed with $box_units but length unit on coords was $(sys_units[:length])"))
    end

    sigmas   = getproperty.(atoms[hasproperty.(atoms, :σ)], :σ)
    epsilons = getproperty.(atoms[hasproperty.(atoms, :ϵ)], :ϵ)

    if !all(sigmas .== 0.0u"nm")
        σ_units = unit.(sigmas)
        if !all(sys_units[:length] .== σ_units)
            throw(ArgumentError("Atom σ has $(σ_units[1]) units but length unit on coords was $(sys_units[:length])"))
        end
    end

    if !all(epsilons .== 0.0u"kJ * mol^-1")
        ϵ_units = unit.(epsilons)
        if !all(sys_units[:energy] .== ϵ_units)
            throw(ArgumentError("Atom ϵ has $(ϵ_units[1]) units but system energy unit was $(sys_units[:energy])"))
        end
    end

end

function validate_energy_units(energy_units)
    valid_energy_dimensions = [u"𝐋^2 * 𝐌 * 𝐍^-1 * 𝐓^-2", u"𝐋^2 * 𝐌 * 𝐓^-2", NoDims]
    if dimension(energy_units) ∉ valid_energy_dimensions
        throw(ArgumentError("$energy_units do not have dimensions of energy. Energy units must " *
            "be energy, energy/number, or NoUnits, e.g. kcal or kcal/mol."))
    end
end

function validate_masses(masses)
    mass_units = unit.(Array(masses))
    if !allequal(mass_units)
        throw(ArgumentError("atom array constructed with mixed mass units"))
    end

    valid_mass_dimensions = [u"𝐌", u"𝐌* 𝐍^-1", NoDims]
    mass_dimension = dimension(eltype(masses))

    if mass_dimension ∉ valid_mass_dimensions
        throw(ArgumentError("mass units have dimension $mass_dimension. Mass units must be " *
            "mass, mass/number or NoUnits, e.g. 1.0u\"kg\", 1.0u\"kg/mol\" or 1.0."))
    end

    return mass_dimension, mass_units[1]
end

function validate_coords(coords)
    coord_units = map(Array(coords)) do coord
        [unit(c) for c in coord]
    end 

    if !allequal(coord_units) || !allequal(coord_units[1])
        throw(ArgumentError("coordinates have mixed units"))
    end

    valid_length_dimensions = [u"𝐋", NoDims]
<<<<<<< HEAD
    coord_dimension = dimension(eltype(coords[1]))
=======
    coord_dimension = (dimension ∘ eltype ∘ eltype)(coords)
>>>>>>> 744f11b7

    if coord_dimension ∉ valid_length_dimensions
        throw(ArgumentError("coordinate units have dimension $coord_dimension. Length units " *
            "must be length or NoUnits, e.g. 1.0u\"m\" or 1.0."))
    end

    return coord_dimension, coord_units[1][1]
end

function validate_velocities(velocities)
    velocity_units = map(Array(velocities)) do vel
        [unit(v) for v in vel]
    end 

    if !allequal(velocity_units) || !allequal(velocity_units[1])
        throw(ArgumentError("velocities have mixed units"))
    end

    valid_velocity_dimensions = [u"𝐋 * 𝐓^-1", NoDims]
<<<<<<< HEAD
    velocity_dimension = dimension(eltype(velocities[1]))
=======
    velocity_dimension = (dimension ∘ eltype ∘ eltype)(velocities)
>>>>>>> 744f11b7

    if velocity_dimension ∉ valid_velocity_dimensions
        throw(ArgumentError("velocity units have dimension $velocity_dimension. Velocity units " *
            "must be velocity or NoUnits, e.g. 1.0u\"m/s\" or 1.0."))
    end

    return velocity_dimension, velocity_units[1][1]
end

function default_k(energy_units)
    if dimension(energy_units) == u"𝐋^2 * 𝐌 * 𝐍^-1 * 𝐓^-2"
        k = Unitful.k * Unitful.Na
    elseif dimension(energy_units) == u"𝐋^2 * 𝐌 * 𝐓^-2"
        k = Unitful.k
    elseif energy_units == NoUnits
        k = ustrip(u"u * nm^2 * ps^-2 * K^-1", Unitful.k)
    else
        throw(ArgumentError("energy units do not have dimensions of energy: $energy_units"))
    end

    return k
end

# Convert the Boltzmann constant k to suitable units and float type
# Assumes temperature units are Kelvin
function convert_k_units(T, k, energy_units)
    if energy_units == NoUnits
        if unit(k) == NoUnits
            # Use user-supplied unitless Boltzmann constant
            k_converted = T(k)
        else
            Zygote.ignore() do
                @warn "Units will be stripped from Boltzmann constant: energy_units was passed as NoUnits and units were provided on k: $(unit(k))"
            end
            k_converted = T(ustrip(k))
        end
    elseif dimension(energy_units) in (u"𝐋^2 * 𝐌 * 𝐍^-1 * 𝐓^-2", u"𝐋^2 * 𝐌 * 𝐓^-2")
        if dimension(energy_units * u"K^-1") != dimension(k)
            throw(ArgumentError("energy_units ($energy_units) in System and Boltzmann constant units ($(unit(k))) are incompatible"))
        end
        k_converted = T(uconvert(energy_units * u"K^-1", k))
    else
        throw(ArgumentError("energy units do not have dimensions of energy: $energy_units"))
    end
    return k_converted
end

function check_energy_units(E, energy_units)
    if unit(E) != energy_units
        error("system energy units are ", energy_units, " but encountered energy units ",
              unit(E))
    end
end

function check_force_units(fdr::AbstractArray, sys_force_units)
    return check_force_units(unit(first(fdr)), sys_force_units)
end

function check_force_units(force_units, sys_force_units)
    if force_units != sys_force_units
        error("system force units are ", sys_force_units, " but encountered force units ",
              force_units)
    end
end

function energy_remove_mol(x)
    if dimension(x) == u"𝐋^2 * 𝐌 * 𝐍^-1 * 𝐓^-2"
        T = typeof(ustrip(x))
        return x / T(Unitful.Na)
    else
        return x
    end
end<|MERGE_RESOLUTION|>--- conflicted
+++ resolved
@@ -144,11 +144,7 @@
     end
 
     valid_length_dimensions = [u"𝐋", NoDims]
-<<<<<<< HEAD
-    coord_dimension = dimension(eltype(coords[1]))
-=======
     coord_dimension = (dimension ∘ eltype ∘ eltype)(coords)
->>>>>>> 744f11b7
 
     if coord_dimension ∉ valid_length_dimensions
         throw(ArgumentError("coordinate units have dimension $coord_dimension. Length units " *
@@ -168,11 +164,7 @@
     end
 
     valid_velocity_dimensions = [u"𝐋 * 𝐓^-1", NoDims]
-<<<<<<< HEAD
-    velocity_dimension = dimension(eltype(velocities[1]))
-=======
     velocity_dimension = (dimension ∘ eltype ∘ eltype)(velocities)
->>>>>>> 744f11b7
 
     if velocity_dimension ∉ valid_velocity_dimensions
         throw(ArgumentError("velocity units have dimension $velocity_dimension. Velocity units " *
