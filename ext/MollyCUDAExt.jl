--- conflicted
+++ resolved
@@ -79,11 +79,11 @@
                     sys.boundary, Val(D))
     end
     CUDA.@sync @cuda blocks=(n_blocks, n_blocks) threads=(32, 1) always_inline=true force_kernel!(
-            buffers.morton_seq, 
-            buffers.fs_mat, 
-            buffers.virial_row_1, buffers.virial_row_2, buffers.virial_row_3, 
-            buffers.box_mins, buffers.box_maxs, 
-            sys.coords, sys.velocities, sys.atoms, 
+            buffers.morton_seq,
+            buffers.fs_mat,
+            buffers.virial_row_1, buffers.virial_row_2, buffers.virial_row_3,
+            buffers.box_mins, buffers.box_maxs,
+            sys.coords, sys.velocities, sys.atoms,
             Val(N), r_cut, Val(sys.force_units), pairwise_inters,
             sys.boundary, step_n, buffers.compressed_special, buffers.compressed_eligible,
             Val(needs_virial), Val(T), Val(D))
@@ -93,7 +93,7 @@
         buffers.virial[2,:] .= vec(sum(Array(buffers.virial_row_2); dims=2)) * sys.energy_units
         buffers.virial[3,:] .= vec(sum(Array(buffers.virial_row_3); dims=2)) * sys.energy_units
     end
-    
+
     return buffers
 end
 
@@ -445,14 +445,10 @@
 function force_kernel!(
     sorted_seq,
     fs_mat,
-<<<<<<< HEAD
-    mins::AbstractArray{C},
-=======
     virial_row_1,
     virial_row_2,
     virial_row_3,
-    mins::AbstractArray{C}, 
->>>>>>> 65dde4eb
+    mins::AbstractArray{C},
     maxs::AbstractArray{C},
     coords,
     velocities,
@@ -480,22 +476,20 @@
     index_j = j_0_tile + laneid()
     force_smem = CuStaticSharedArray(T, (32, D))
     opposites_sum = CuStaticSharedArray(T, (32, D))
-    
-    #= 
-
-    We initialize the shared memory for the virial with the 
+
+    #=
+    We initialize the shared memory for the virial with the
     exact same layout as for the forces. We store each row
     of the virial matrix separately, treating it as a vector,
     to take advantage of the existing logic.
 
-    This means that we calculate the virial for each 
-    atom in the pair, and not for each interaction. Therefore, 
+    This means that we calculate the virial for each
+    atom in the pair, and not for each interaction. Therefore,
     the 0.5 prefactor is needed, to account for 2 atoms equally,
     unlike in the CPU path. In fact, this more closely follows
     the definition found in the LAMMPS docs.
-     
     =#
-    
+
     if needs_virial
         virial_smem_1 = CuStaticSharedArray(T, (32, D))
         opposite_virial_1 = CuStaticSharedArray(T, (32, D))
@@ -605,8 +599,6 @@
                     pointer(fs_mat, s_idx_j * b - (b - k)),
                     -opposites_sum[laneid(), k]
                 )
-<<<<<<< HEAD
-=======
                 if needs_virial
                     CUDA.atomic_add!(
                         pointer(virial_row_1, s_idx_i * b - (b - k)),
@@ -633,7 +625,6 @@
                         -opposite_virial_3[laneid(), k]
                     )
                 end
->>>>>>> 65dde4eb
             end
         end
     end
@@ -718,8 +709,6 @@
                     pointer(fs_mat, s_idx_i * b - (b - k)),
                     -force_smem[laneid(), k]
                 )
-<<<<<<< HEAD
-=======
                 if needs_virial
                     CUDA.atomic_add!(
                         pointer(virial_row_1, s_idx_i * b - (b - k)),
@@ -734,7 +723,6 @@
                         virial_smem_3[laneid(), k]
                     )
                 end
->>>>>>> 65dde4eb
             end
         end
     end
@@ -791,8 +779,6 @@
                 pointer(fs_mat, s_idx_i * b - (b - k)),
                 -force_smem[laneid(), k] - opposites_sum[laneid(), k]
             )
-<<<<<<< HEAD
-=======
             if needs_virial
                 CUDA.atomic_add!(
                     pointer(virial_row_1, s_idx_i * b - (b - k)),
@@ -807,7 +793,6 @@
                     virial_smem_3[laneid(), k] - opposite_virial_3[laneid(), k]
                 )
             end
->>>>>>> 65dde4eb
         end
     end
 
@@ -863,8 +848,6 @@
                     pointer(fs_mat, s_idx_i * b - (b - k)),
                     -force_smem[laneid(), k] - opposites_sum[laneid(), k]
                 )
-<<<<<<< HEAD
-=======
                 if needs_virial
                     CUDA.atomic_add!(
                         pointer(virial_row_1, s_idx_i * b - (b - k)),
@@ -879,7 +862,6 @@
                         virial_smem_3[laneid(), k] - opposite_virial_3[laneid(), k]
                     )
                 end
->>>>>>> 65dde4eb
             end
         end
     end
